use std::io::{BufReader, BufWriter, Cursor, Read, Seek, Write};

use ::libipld::cbor::{cbor, cbor::MajorKind, decode, encode};
use ::libipld::cbor::error::{LengthOutOfRange, NumberOutOfRange, UnknownTag};
use ::libipld::cid::Cid;
use ::libipld::cid::Version;
use ::libipld::cid::Result as CidResult;
use ::libipld::cid::Error as CidError;
use anyhow::Result;
use byteorder::{BigEndian, ByteOrder};
use pyo3::{PyObject, Python};
use pyo3::conversion::ToPyObject;
use pyo3::prelude::*;
use pyo3::types::*;
<<<<<<< HEAD
use multihash::{Multihash};

=======
use pyo3::pybacked::PyBackedStr;

fn car_header_to_pydict<'py>(py: Python<'py>, header: &CarHeader) -> Bound<'py, PyDict> {
    let dict_obj = PyDict::new_bound(py);

    dict_obj.set_item("version", header.version()).unwrap();

    let roots = PyList::empty_bound(py);
    header.roots().iter().for_each(|cid| {
        let cid_obj = cid.to_string().to_object(py);
        roots.append(cid_obj).unwrap();
    });

    dict_obj.set_item("roots", roots).unwrap();

    dict_obj
}
>>>>>>> d8ea5065

fn cid_hash_to_pydict<'py>(py: Python<'py>, cid: &Cid) -> Bound<'py, PyDict> {
    let hash = cid.hash();
    let dict_obj = PyDict::new_bound(py);

    dict_obj.set_item("code", hash.code()).unwrap();
    dict_obj.set_item("size", hash.size()).unwrap();
    dict_obj.set_item("digest", PyBytes::new_bound(py, &hash.digest())).unwrap();

    dict_obj
}

fn cid_to_pydict<'py>(py: Python<'py>, cid: &Cid) -> Bound<'py, PyDict> {
    let dict_obj = PyDict::new_bound(py);

    dict_obj.set_item("version", cid.version() as u64).unwrap();
    dict_obj.set_item("codec", cid.codec()).unwrap();
    dict_obj.set_item("hash", cid_hash_to_pydict(py, cid)).unwrap();

    dict_obj
}

fn decode_len(len: u64) -> Result<usize> {
    Ok(usize::try_from(len).map_err(|_| LengthOutOfRange::new::<usize>())?)
}

fn map_key_cmp(a: &str, b: &str) -> std::cmp::Ordering {
    /* The keys in every map must be sorted length-first by the byte representation of the string keys, where:
    - If two keys have different lengths, the shorter one sorts earlier;
    - If two keys have the same length, the one with the lower value in (byte-wise) lexical order sorts earlier.
     */
    if a.len() != b.len() {
        a.len().cmp(&b.len())
    } else {
        a.cmp(b)
    }
}

fn sort_map_keys(keys: &Bound<PySequence>, len: usize) -> Vec<(PyBackedStr, usize)> {
    // Returns key and index.
    let mut keys_str = Vec::with_capacity(len);
    for i in 0..len {
        let item = keys.get_item(i).unwrap();
        let key = item.downcast::<PyString>().unwrap().to_owned();
        let backed_str = PyBackedStr::try_from(key).unwrap();
        keys_str.push((backed_str, i));
    }

    keys_str.sort_by(|a, b| {  // sort_unstable_by performs bad
        let (s1, _) = a;
        let (s2, _) = b;

        map_key_cmp(s1, s2)
    });

    keys_str
}

fn decode_dag_cbor_to_pyobject<R: Read + Seek>(py: Python, r: &mut R, deep: usize) -> Result<PyObject> {
    let major = decode::read_major(r)?;
    let py_object = match major.kind() {
        MajorKind::UnsignedInt => (decode::read_uint(r, major)?).to_object(py),
        MajorKind::NegativeInt => (-1 - decode::read_uint(r, major)? as i64).to_object(py),
        MajorKind::ByteString => {
            let len = decode::read_uint(r, major)?;
            PyBytes::new_bound(py, &decode::read_bytes(r, len)?).to_object(py)
        }
        MajorKind::TextString => {
            let len = decode::read_uint(r, major)?;
            PyString::new_bound(py, &decode::read_str(r, len)?).to_object(py)
        }
        MajorKind::Array => {
            let len = decode_len(decode::read_uint(r, major)?)?;
            let list = PyList::empty_bound(py);

            for _ in 0..len {
                list.append(decode_dag_cbor_to_pyobject(py, r, deep + 1)?)?;
            }

            list.to_object(py)
        }
        MajorKind::Map => {
            let len = decode_len(decode::read_uint(r, major)?)?;
            let dict = PyDict::new_bound(py);

            let mut prev_key: Option<String> = None;
            for _ in 0..len {
                // DAG-CBOR keys are always strings
                let key_major = decode::read_major(r)?;
                if key_major.kind() != MajorKind::TextString {
                    return Err(anyhow::anyhow!("Map keys must be strings"));
                }

                let key_len = decode::read_uint(r, key_major)?;
                let key = decode::read_str(r, key_len)?;

                if let Some(prev_key) = prev_key {
                    if map_key_cmp(&prev_key, &key) == std::cmp::Ordering::Greater {
                        return Err(anyhow::anyhow!("Map keys must be sorted"));
                    }
                }

                let key_py = key.to_object(py);
                prev_key = Some(key);
                if dict.get_item(&key_py)?.is_some() {
                    return Err(anyhow::anyhow!("Duplicate keys are not allowed"));
                }

                let value = decode_dag_cbor_to_pyobject(py, r, deep + 1)?;
                dict.set_item(key_py, value).unwrap();
            }

            dict.to_object(py)
        }
        MajorKind::Tag => {
            let value = decode::read_uint(r, major)?;
            if value != 42 {
                return Err(anyhow::anyhow!("Non-42 tags are not supported"));
            }

            let cid = decode::read_link(r)?.to_string();
            PyString::new_bound(py, &cid).to_object(py)
        }
        MajorKind::Other => match major {
            cbor::FALSE => false.to_object(py),
            cbor::TRUE => true.to_object(py),
            cbor::NULL => py.None(),
            cbor::F32 => decode::read_f32(r)?.to_object(py),
            cbor::F64 => decode::read_f64(r)?.to_object(py),
            _ => return Err(anyhow::anyhow!(format!("Unsupported major type"))),
        },
    };
    Ok(py_object)
}

fn encode_dag_cbor_from_pyobject<'py, W: Write>(py: Python<'py>, obj: &Bound<'py, PyAny>, w: &mut W) -> Result<()> {
    /* Order is important for performance!

    Fast checks go first:
    - None
    - bool
    - int
    - list
    - dict
    - str
    Then slow checks:
    - bytes
    - float
     */

    if obj.is_none() {
        encode::write_null(w)?;

        Ok(())
    } else if obj.is_instance_of::<PyBool>() {
        let buf = if obj.is_truthy()? { [cbor::TRUE.into()] } else { [cbor::FALSE.into()] };
        w.write_all(&buf)?;

        Ok(())
    } else if obj.is_instance_of::<PyInt>() {
        let i: i64 = obj.extract()?;

        if i.is_negative() {
            encode::write_u64(w, MajorKind::NegativeInt, -(i + 1) as u64)?
        } else {
            encode::write_u64(w, MajorKind::UnsignedInt, i as u64)?
        }

        Ok(())
    } else if obj.is_instance_of::<PyList>() {
        let seq = obj.downcast::<PySequence>().unwrap();
        let len = obj.len()?;

        encode::write_u64(w, MajorKind::Array, len as u64)?;

        for i in 0..len {
            encode_dag_cbor_from_pyobject(py, &seq.get_item(i)?, w)?;
        }

        Ok(())
    } else if obj.is_instance_of::<PyDict>() {
        let map = obj.downcast::<PyMapping>().unwrap();
        let len = map.len()?;
        let keys = sort_map_keys(&map.keys()?, len);
        let values = map.values()?;

        encode::write_u64(w, MajorKind::Map, len as u64)?;

        for (key, i) in keys {
            let key_buf = key.as_bytes();
            encode::write_u64(w, MajorKind::TextString, key_buf.len() as u64)?;
            w.write_all(key_buf)?;

            encode_dag_cbor_from_pyobject(py, &values.get_item(i)?, w)?;
        }

        Ok(())
    } else if obj.is_instance_of::<PyFloat>() {
        let f = obj.downcast::<PyFloat>().unwrap();
        let v = f.value();

        if !v.is_finite() {
            return Err(NumberOutOfRange::new::<f64>().into());
        }

        let mut buf = [0xfb, 0, 0, 0, 0, 0, 0, 0, 0];
        BigEndian::write_f64(&mut buf[1..], v);
        w.write_all(&buf)?;

        Ok(())
    } else if obj.is_instance_of::<PyBytes>() {
        let b = obj.downcast::<PyBytes>().unwrap();
        let l: u64 = b.len()? as u64;

        encode::write_u64(w, MajorKind::ByteString, l)?;
        w.write_all(b.as_bytes())?;

        Ok(())
    } else if obj.is_instance_of::<PyString>() {
        let s = obj.downcast::<PyString>().unwrap();

        // FIXME (MarshalX): it's not efficient to try to parse it as CID
        let cid = Cid::try_from(s.to_str()?);
        if let Ok(cid) = cid {
            // FIXME (MarshalX): allocates
            let buf = cid.to_bytes();
            let len = buf.len();

            encode::write_tag(w, 42)?;
            encode::write_u64(w, MajorKind::ByteString, len as u64 + 1)?;
            w.write_all(&[0])?;
            w.write_all(&buf[..len])?;

            Ok(())
        } else {
            let buf = s.to_str()?.as_bytes();

            encode::write_u64(w, MajorKind::TextString, buf.len() as u64)?;
            w.write_all(buf)?;

            Ok(())
        }
    } else {
        return Err(UnknownTag(0).into());
    }
}

#[pyfunction]
fn decode_dag_cbor_multi<'py>(py: Python<'py>, data: &[u8]) -> PyResult<Bound<'py, PyList>> {
    let mut reader = BufReader::new(Cursor::new(data));
    let decoded_parts = PyList::empty_bound(py);

    loop {
        let py_object = decode_dag_cbor_to_pyobject(py, &mut reader, 0);
        if let Ok(py_object) = py_object {
            decoded_parts.append(py_object).unwrap();
        } else {
            break;
        }
    }

    Ok(decoded_parts)
}

<<<<<<< HEAD
#[inline]
fn read_u64_leb128<R: Read>(r: &mut R) -> Result<u64> {
    let mut result = 0;
    let mut shift = 0;

    loop {
        let mut buf = [0];
        if let Err(_) = r.read_exact(&mut buf) {
            return Err(anyhow::anyhow!("Unexpected EOF while reading ULEB128 number."));
        }

        let byte = buf[0] as u64;
        if (byte & 0x80) == 0 {
            result |= (byte) << shift;
            return Ok(result);
        } else {
            result |= (byte & 0x7F) << shift;
        }

        shift += 7;
=======
#[pyfunction]
pub fn decode_car<'py>(py: Python<'py>, data: &[u8]) -> PyResult<(Bound<'py, PyDict>, Bound<'py, PyDict>)> {
    let car_response = executor::block_on(CarReader::new(data));
    if let Err(e) = car_response {
        return Err(get_err("Failed to decode CAR", e.to_string()));
>>>>>>> d8ea5065
    }
}

fn read_cid_from_bytes<R: Read>(r: &mut R) -> CidResult<Cid> {
    let version = read_u64_leb128(r).unwrap();
    let codec = read_u64_leb128(r).unwrap();

    if [version, codec] == [0x12, 0x20] {
        let mut digest = [0u8; 32];
        r.read_exact(&mut digest)?;
        let mh = Multihash::wrap(version, &digest).expect("Digest is always 32 bytes.");
        return Cid::new_v0(mh);
    }

<<<<<<< HEAD
    let version = Version::try_from(version)?;
    match version {
        Version::V0 => Err(CidError::InvalidCidVersion),
        Version::V1 => {
            let mh = Multihash::read(r)?;
            Cid::new(version, codec, mh)
        }
    }
}

#[pyfunction]
pub fn decode_car<'py>(py: Python<'py>, data: &[u8]) -> PyResult<(PyObject, &'py PyDict)> {
    let buf = &mut BufReader::new(Cursor::new(data));

    let _ = read_u64_leb128(buf);
    let header = decode_dag_cbor_to_pyobject(py, buf, 0).unwrap();
    let parsed_blocks = PyDict::new(py);
=======
    let header = car_header_to_pydict(py, car.header());
    let parsed_blocks = PyDict::new_bound(py);
>>>>>>> d8ea5065

    loop {
        if let Err(_) = read_u64_leb128(buf) {
            break;
        }

        let cid = read_cid_from_bytes(buf);
        if let Err(_) = cid {
            break;
        }

        let block = decode_dag_cbor_to_pyobject(py, buf, 0);
        if let Ok(block) = block {
            parsed_blocks.set_item(cid.unwrap().to_string().to_object(py), block).unwrap();
        } else {
            break;
        }
    }

    Ok((header.into(), parsed_blocks))
}

#[pyfunction]
fn decode_dag_cbor(py: Python, data: &[u8]) -> PyResult<PyObject> {
    let py_object = decode_dag_cbor_to_pyobject(py, &mut BufReader::new(Cursor::new(data)), 0);
    if let Ok(py_object) = py_object {
        Ok(py_object)
    } else {
        Err(get_err("Failed to decode DAG-CBOR", py_object.unwrap_err().to_string()))
    }
}

#[pyfunction]
fn encode_dag_cbor<'py>(py: Python<'py>, data: &Bound<'py, PyAny>) -> PyResult<Bound<'py, PyBytes>> {
    let mut buf = &mut BufWriter::new(Vec::new());
    if let Err(e) = encode_dag_cbor_from_pyobject(py, data, &mut buf) {
        return Err(get_err("Failed to encode DAG-CBOR", e.to_string()));
    }
    if let Err(e) = buf.flush() {
        return Err(get_err("Failed to flush buffer", e.to_string()));
    }
    Ok(PyBytes::new_bound(py, &buf.get_ref()))
}

#[pyfunction]
fn decode_cid<'py>(py: Python<'py>, data: &str) -> PyResult<Bound<'py, PyDict>> {
    let cid = Cid::try_from(data);
    if let Ok(cid) = cid {
        Ok(cid_to_pydict(py, &cid))
    } else {
        Err(get_err("Failed to decode CID", cid.unwrap_err().to_string()))
    }
}

#[pyfunction]
fn decode_multibase<'py>(py: Python<'py>, data: &str) -> PyResult<(char, Bound<'py, PyBytes>)> {
    let base = multibase::decode(data);
    if let Ok((base, data)) = base {
        Ok((base.code(), PyBytes::new_bound(py, &data)))
    } else {
        Err(get_err("Failed to decode multibase", base.unwrap_err().to_string()))
    }
}

#[pyfunction]
fn encode_multibase(code: char, data: &Bound<PyAny>) -> PyResult<String> {
    let data_bytes: &[u8];
    if data.is_instance_of::<PyBytes>() {
        let b = data.downcast::<PyBytes>().unwrap();
        data_bytes = b.as_bytes();
    } else if data.is_instance_of::<PyByteArray>() {
        let ba = data.downcast::<PyByteArray>().unwrap();
        data_bytes = unsafe { ba.as_bytes() };
    } else if data.is_instance_of::<PyString>() {
        let s = data.downcast::<PyString>().unwrap();
        data_bytes = s.to_str()?.as_bytes();
    } else {
        return Err(get_err("Failed to encode multibase", "Unsupported data type".to_string()));
    }

    let base = multibase::Base::from_code(code);
    if let Ok(base) = base {
        Ok(multibase::encode(base, data_bytes))
    } else {
        Err(get_err("Failed to encode multibase", base.unwrap_err().to_string()))
    }
}

fn get_err(msg: &str, err: String) -> PyErr {
    PyErr::new::<pyo3::exceptions::PyValueError, _>(format!("{}. {}", msg, err))
}

#[pymodule]
fn libipld(_py: Python, m: &Bound<'_, PyModule>) -> PyResult<()> {
    m.add_function(wrap_pyfunction!(decode_cid, m)?)?;
    m.add_function(wrap_pyfunction!(decode_car, m)?)?;
    m.add_function(wrap_pyfunction!(decode_dag_cbor, m)?)?;
    m.add_function(wrap_pyfunction!(encode_dag_cbor, m)?)?;
    m.add_function(wrap_pyfunction!(decode_dag_cbor_multi, m)?)?;
    m.add_function(wrap_pyfunction!(decode_multibase, m)?)?;
    m.add_function(wrap_pyfunction!(encode_multibase, m)?)?;
    Ok(())
}<|MERGE_RESOLUTION|>--- conflicted
+++ resolved
@@ -12,11 +12,8 @@
 use pyo3::conversion::ToPyObject;
 use pyo3::prelude::*;
 use pyo3::types::*;
-<<<<<<< HEAD
+use pyo3::pybacked::PyBackedStr;
 use multihash::{Multihash};
-
-=======
-use pyo3::pybacked::PyBackedStr;
 
 fn car_header_to_pydict<'py>(py: Python<'py>, header: &CarHeader) -> Bound<'py, PyDict> {
     let dict_obj = PyDict::new_bound(py);
@@ -33,7 +30,6 @@
 
     dict_obj
 }
->>>>>>> d8ea5065
 
 fn cid_hash_to_pydict<'py>(py: Python<'py>, cid: &Cid) -> Bound<'py, PyDict> {
     let hash = cid.hash();
@@ -298,7 +294,6 @@
     Ok(decoded_parts)
 }
 
-<<<<<<< HEAD
 #[inline]
 fn read_u64_leb128<R: Read>(r: &mut R) -> Result<u64> {
     let mut result = 0;
@@ -319,13 +314,6 @@
         }
 
         shift += 7;
-=======
-#[pyfunction]
-pub fn decode_car<'py>(py: Python<'py>, data: &[u8]) -> PyResult<(Bound<'py, PyDict>, Bound<'py, PyDict>)> {
-    let car_response = executor::block_on(CarReader::new(data));
-    if let Err(e) = car_response {
-        return Err(get_err("Failed to decode CAR", e.to_string()));
->>>>>>> d8ea5065
     }
 }
 
@@ -340,7 +328,6 @@
         return Cid::new_v0(mh);
     }
 
-<<<<<<< HEAD
     let version = Version::try_from(version)?;
     match version {
         Version::V0 => Err(CidError::InvalidCidVersion),
@@ -352,16 +339,12 @@
 }
 
 #[pyfunction]
-pub fn decode_car<'py>(py: Python<'py>, data: &[u8]) -> PyResult<(PyObject, &'py PyDict)> {
+pub fn decode_car<'py>(py: Python<'py>, data: &[u8]) -> PyResult<(Bound<'py, PyDict>, Bound<'py, PyDict>)> {
     let buf = &mut BufReader::new(Cursor::new(data));
 
     let _ = read_u64_leb128(buf);
     let header = decode_dag_cbor_to_pyobject(py, buf, 0).unwrap();
-    let parsed_blocks = PyDict::new(py);
-=======
-    let header = car_header_to_pydict(py, car.header());
     let parsed_blocks = PyDict::new_bound(py);
->>>>>>> d8ea5065
 
     loop {
         if let Err(_) = read_u64_leb128(buf) {
@@ -381,7 +364,7 @@
         }
     }
 
-    Ok((header.into(), parsed_blocks))
+    Ok((header, parsed_blocks))
 }
 
 #[pyfunction]
